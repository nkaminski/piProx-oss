--- conflicted
+++ resolved
@@ -27,11 +27,7 @@
     }
     
     while(1){
-<<<<<<< HEAD
-        print("Waiting for card...\n");
-=======
         printf("Waiting for card...\n");
->>>>>>> 1656215e
         /* Read a card */
         rv = piprox_read(&prox);
         printf("Read %d bytes from reader\n", rv);
